import numpy as np
from scipy import linalg
from sklearn.decomposition import nmf
from scipy.sparse import csc_matrix

from sklearn.utils.testing import assert_true
from sklearn.utils.testing import assert_false
from sklearn.utils.testing import assert_raise_message
from sklearn.utils.testing import assert_array_almost_equal
from sklearn.utils.testing import assert_almost_equal
from sklearn.utils.testing import assert_greater
from sklearn.utils.testing import assert_less
from sklearn.utils.testing import ignore_warnings
from sklearn.base import clone


random_state = np.random.mtrand.RandomState(0)


<<<<<<< HEAD
@raises(ValueError)
def test_initialize_nn_input():
    # Test NNDSVD behaviour on negative input
    nmf._initialize_nmf(-np.ones((2, 2)), 2)


def test_initialize_nn_output():
    # Test that NNDSVD does not return negative values
=======
def test_initialize_nn_output():
    # Test that initialization does not return negative values
>>>>>>> cd12906c
    data = np.abs(random_state.randn(10, 10))
    for init in ('random', 'nndsvd', 'nndsvda', 'nndsvdar'):
        W, H = nmf._initialize_nmf(data, 10, init=init, random_state=0)
        assert_false((W < 0).any() or (H < 0).any())


<<<<<<< HEAD
=======
@ignore_warnings
def test_parameter_checking():
    A = np.ones((2, 2))
    name = 'spam'
    msg = "Invalid solver parameter: got 'spam' instead of one of"
    assert_raise_message(ValueError, msg, nmf.NMF(solver=name).fit, A)
    msg = "Invalid init parameter: got 'spam' instead of one of"
    assert_raise_message(ValueError, msg, nmf.NMF(init=name).fit, A)
    msg = "Invalid sparseness parameter: got 'spam' instead of one of"
    assert_raise_message(ValueError, msg, nmf.NMF(sparseness=name).fit, A)

    msg = "Negative values in data passed to"
    assert_raise_message(ValueError, msg, nmf.NMF().fit, -A)
    assert_raise_message(ValueError, msg, nmf._initialize_nmf, -A,
                         2, 'nndsvd')
    clf = nmf.NMF(2, tol=0.1).fit(A)
    assert_raise_message(ValueError, msg, clf.transform, -A)


>>>>>>> cd12906c
def test_initialize_close():
    # Test NNDSVD error
    # Test that _initialize_nmf error is less than the standard deviation of
    # the entries in the matrix.
    A = np.abs(random_state.randn(10, 10))
    W, H = nmf._initialize_nmf(A, 10, init='nndsvd')
    error = linalg.norm(np.dot(W, H) - A)
    sdev = linalg.norm(A - A.mean())
    assert_true(error <= sdev)


def test_initialize_variants():
    # Test NNDSVD variants correctness
<<<<<<< HEAD
    # Test that the variants 'a' and 'ar' differ from basic NNDSVD only where
    # the basic version has zeros.
=======
    # Test that the variants 'nndsvda' and 'nndsvdar' differ from basic
    # 'nndsvd' only where the basic version has zeros.
>>>>>>> cd12906c
    data = np.abs(random_state.randn(10, 10))
    W0, H0 = nmf._initialize_nmf(data, 10, init='nndsvd')
    Wa, Ha = nmf._initialize_nmf(data, 10, init='nndsvda')
    War, Har = nmf._initialize_nmf(data, 10, init='nndsvdar',
                                   random_state=0)

    for ref, evl in ((W0, Wa), (W0, War), (H0, Ha), (H0, Har)):
        assert_true(np.allclose(evl[ref != 0], ref[ref != 0]))


<<<<<<< HEAD
@raises(ValueError)
def test_projgrad_nmf_fit_nn_input():
    # Test model fit behaviour on negative input
    A = -np.ones((2, 2))
    m = nmf.ProjectedGradientNMF(n_components=2, init=None, random_state=0)
    m.fit(A)


def test_projgrad_nmf_fit_nn_output():
=======
@ignore_warnings
def test_nmf_fit_nn_output():
>>>>>>> cd12906c
    # Test that the decomposition does not contain negative values
    A = np.c_[5 * np.ones(5) - np.arange(1, 6),
              5 * np.ones(5) + np.arange(1, 6)]
    for solver in ('pg', 'cd'):
        for init in (None, 'nndsvd', 'nndsvda', 'nndsvdar'):
            model = nmf.NMF(n_components=2, solver=solver, init=init,
                            random_state=0)
            transf = model.fit_transform(A)
            assert_false((model.components_ < 0).any() or
                         (transf < 0).any())


<<<<<<< HEAD
def test_projgrad_nmf_fit_close():
    # Test that the fit is not too far away
    pnmf = nmf.ProjectedGradientNMF(5, init='nndsvda', random_state=0)
    X = np.abs(random_state.randn(6, 5))
    assert_less(pnmf.fit(X).reconstruction_err_, 0.05)
=======
@ignore_warnings
def test_nmf_fit_close():
    # Test that the fit is not too far away
    for solver in ('pg', 'cd'):
        pnmf = nmf.NMF(5, solver=solver, init='nndsvd', random_state=0)
        X = np.abs(random_state.randn(6, 5))
        assert_less(pnmf.fit(X).reconstruction_err_, 0.05)
>>>>>>> cd12906c


def test_nls_nn_output():
    # Test that NLS solver doesn't return negative values
    A = np.arange(1, 5).reshape(1, -1)
    Ap, _, _ = nmf._nls_subproblem(np.dot(A.T, -A), A.T, A, 0.001, 100)
    assert_false((Ap < 0).any())


def test_nls_close():
    # Test that the NLS results should be close
    A = np.arange(1, 5).reshape(1, -1)
    Ap, _, _ = nmf._nls_subproblem(np.dot(A.T, A), A.T, np.zeros_like(A),
                                   0.001, 100)
    assert_true((np.abs(Ap - A) < 0.01).all())


<<<<<<< HEAD
def test_projgrad_nmf_transform():
    # Test that NMF.transform returns close values
    # (transform uses scipy.optimize.nnls for now)
=======
@ignore_warnings
def test_nmf_transform():
    # Test that NMF.transform returns close values
>>>>>>> cd12906c
    A = np.abs(random_state.randn(6, 5))
    for solver in ('pg', 'cd'):
        m = nmf.NMF(solver=solver, n_components=4, init='nndsvd',
                    random_state=0)
        ft = m.fit_transform(A)
        t = m.transform(A)
        assert_array_almost_equal(ft, t, decimal=2)


@ignore_warnings
def test_n_components_greater_n_features():
    # Smoke test for the case of more components than features.
    A = np.abs(random_state.randn(30, 10))
    nmf.NMF(n_components=15, random_state=0, tol=1e-2).fit(A)


@ignore_warnings
def test_projgrad_nmf_sparseness():
    # Test sparseness
    # Test that sparsity constraints actually increase sparseness in the
    # part where they are applied.
<<<<<<< HEAD
=======
    tol = 1e-2
>>>>>>> cd12906c
    A = np.abs(random_state.randn(10, 10))
    m = nmf.ProjectedGradientNMF(n_components=5, random_state=0,
                                 tol=tol).fit(A)
    data_sp = nmf.ProjectedGradientNMF(n_components=5, sparseness='data',
                                       random_state=0,
                                       tol=tol).fit(A).data_sparseness_
    comp_sp = nmf.ProjectedGradientNMF(n_components=5, sparseness='components',
                                       random_state=0,
                                       tol=tol).fit(A).comp_sparseness_
    assert_greater(data_sp, m.data_sparseness_)
    assert_greater(comp_sp, m.comp_sparseness_)


@ignore_warnings
def test_sparse_input():
    # Test that sparse matrices are accepted as input
    from scipy.sparse import csc_matrix

    A = np.abs(random_state.randn(10, 10))
    A[:, 2 * np.arange(5)] = 0
    A_sparse = csc_matrix(A)

    for solver in ('pg', 'cd'):
        est1 = nmf.NMF(solver=solver, n_components=5, init='random',
                       random_state=0, tol=1e-2)
        est2 = clone(est1)

        W1 = est1.fit_transform(A)
        W2 = est2.fit_transform(A_sparse)
        H1 = est1.components_
        H2 = est2.components_

        assert_array_almost_equal(W1, W2)
        assert_array_almost_equal(H1, H2)


@ignore_warnings
def test_sparse_transform():
    # Test that transform works on sparse data.  Issue #2124
<<<<<<< HEAD
    from scipy.sparse import csc_matrix
=======
>>>>>>> cd12906c

    A = np.abs(random_state.randn(3, 2))
    A[A > 1.0] = 0
    A = csc_matrix(A)

    for solver in ('pg', 'cd'):
        model = nmf.NMF(solver=solver, random_state=0, tol=1e-4,
                        n_components=2)
        A_fit_tr = model.fit_transform(A)
        A_tr = model.transform(A)
        assert_array_almost_equal(A_fit_tr, A_tr, decimal=1)


@ignore_warnings
def test_non_negative_factorization_consistency():
    # Test that the function is called in the same way, either directly
    # or through the NMF class
    A = np.abs(random_state.randn(10, 10))
    A[:, 2 * np.arange(5)] = 0

    for solver in ('pg', 'cd'):
        W_nmf, H, _ = nmf.non_negative_factorization(
            A, solver=solver, random_state=1, tol=1e-2)
        W_nmf_2, _, _ = nmf.non_negative_factorization(
            A, H=H, update_H=False, solver=solver, random_state=1, tol=1e-2)

        model_class = nmf.NMF(solver=solver, random_state=1, tol=1e-2)
        W_cls = model_class.fit_transform(A)
        W_cls_2 = model_class.transform(A)
        assert_array_almost_equal(W_nmf, W_cls, decimal=10)
        assert_array_almost_equal(W_nmf_2, W_cls_2, decimal=10)


@ignore_warnings
def test_non_negative_factorization_checking():
    A = np.ones((2, 2))
    # Test parameters checking is public function
    nnmf = nmf.non_negative_factorization
    msg = "Number of components must be positive; got (n_components='2')"
    assert_raise_message(ValueError, msg, nnmf, A, A, A, '2')
    msg = "Negative values in data passed to NMF (input H)"
    assert_raise_message(ValueError, msg, nnmf, A, A, -A, 2, 'custom')
    msg = "Negative values in data passed to NMF (input W)"
    assert_raise_message(ValueError, msg, nnmf, A, -A, A, 2, 'custom')
    msg = "Array passed to NMF (input H) is full of zeros"
    assert_raise_message(ValueError, msg, nnmf, A, A, 0 * A, 2, 'custom')


def test_safe_compute_error():
    A = np.abs(random_state.randn(10, 10))
    A[:, 2 * np.arange(5)] = 0
    A_sparse = csc_matrix(A)

    W, H = nmf._initialize_nmf(A, 5, init='random', random_state=0)

    error = nmf._safe_compute_error(A, W, H)
    error_sparse = nmf._safe_compute_error(A_sparse, W, H)

    assert_almost_equal(error, error_sparse)<|MERGE_RESOLUTION|>--- conflicted
+++ resolved
@@ -17,27 +17,14 @@
 random_state = np.random.mtrand.RandomState(0)
 
 
-<<<<<<< HEAD
-@raises(ValueError)
-def test_initialize_nn_input():
-    # Test NNDSVD behaviour on negative input
-    nmf._initialize_nmf(-np.ones((2, 2)), 2)
-
-
-def test_initialize_nn_output():
-    # Test that NNDSVD does not return negative values
-=======
 def test_initialize_nn_output():
     # Test that initialization does not return negative values
->>>>>>> cd12906c
     data = np.abs(random_state.randn(10, 10))
     for init in ('random', 'nndsvd', 'nndsvda', 'nndsvdar'):
         W, H = nmf._initialize_nmf(data, 10, init=init, random_state=0)
         assert_false((W < 0).any() or (H < 0).any())
 
 
-<<<<<<< HEAD
-=======
 @ignore_warnings
 def test_parameter_checking():
     A = np.ones((2, 2))
@@ -57,7 +44,6 @@
     assert_raise_message(ValueError, msg, clf.transform, -A)
 
 
->>>>>>> cd12906c
 def test_initialize_close():
     # Test NNDSVD error
     # Test that _initialize_nmf error is less than the standard deviation of
@@ -71,13 +57,8 @@
 
 def test_initialize_variants():
     # Test NNDSVD variants correctness
-<<<<<<< HEAD
-    # Test that the variants 'a' and 'ar' differ from basic NNDSVD only where
-    # the basic version has zeros.
-=======
     # Test that the variants 'nndsvda' and 'nndsvdar' differ from basic
     # 'nndsvd' only where the basic version has zeros.
->>>>>>> cd12906c
     data = np.abs(random_state.randn(10, 10))
     W0, H0 = nmf._initialize_nmf(data, 10, init='nndsvd')
     Wa, Ha = nmf._initialize_nmf(data, 10, init='nndsvda')
@@ -88,20 +69,8 @@
         assert_true(np.allclose(evl[ref != 0], ref[ref != 0]))
 
 
-<<<<<<< HEAD
-@raises(ValueError)
-def test_projgrad_nmf_fit_nn_input():
-    # Test model fit behaviour on negative input
-    A = -np.ones((2, 2))
-    m = nmf.ProjectedGradientNMF(n_components=2, init=None, random_state=0)
-    m.fit(A)
-
-
-def test_projgrad_nmf_fit_nn_output():
-=======
 @ignore_warnings
 def test_nmf_fit_nn_output():
->>>>>>> cd12906c
     # Test that the decomposition does not contain negative values
     A = np.c_[5 * np.ones(5) - np.arange(1, 6),
               5 * np.ones(5) + np.arange(1, 6)]
@@ -114,13 +83,6 @@
                          (transf < 0).any())
 
 
-<<<<<<< HEAD
-def test_projgrad_nmf_fit_close():
-    # Test that the fit is not too far away
-    pnmf = nmf.ProjectedGradientNMF(5, init='nndsvda', random_state=0)
-    X = np.abs(random_state.randn(6, 5))
-    assert_less(pnmf.fit(X).reconstruction_err_, 0.05)
-=======
 @ignore_warnings
 def test_nmf_fit_close():
     # Test that the fit is not too far away
@@ -128,7 +90,6 @@
         pnmf = nmf.NMF(5, solver=solver, init='nndsvd', random_state=0)
         X = np.abs(random_state.randn(6, 5))
         assert_less(pnmf.fit(X).reconstruction_err_, 0.05)
->>>>>>> cd12906c
 
 
 def test_nls_nn_output():
@@ -146,15 +107,9 @@
     assert_true((np.abs(Ap - A) < 0.01).all())
 
 
-<<<<<<< HEAD
-def test_projgrad_nmf_transform():
-    # Test that NMF.transform returns close values
-    # (transform uses scipy.optimize.nnls for now)
-=======
 @ignore_warnings
 def test_nmf_transform():
     # Test that NMF.transform returns close values
->>>>>>> cd12906c
     A = np.abs(random_state.randn(6, 5))
     for solver in ('pg', 'cd'):
         m = nmf.NMF(solver=solver, n_components=4, init='nndsvd',
@@ -176,10 +131,7 @@
     # Test sparseness
     # Test that sparsity constraints actually increase sparseness in the
     # part where they are applied.
-<<<<<<< HEAD
-=======
     tol = 1e-2
->>>>>>> cd12906c
     A = np.abs(random_state.randn(10, 10))
     m = nmf.ProjectedGradientNMF(n_components=5, random_state=0,
                                  tol=tol).fit(A)
@@ -219,10 +171,6 @@
 @ignore_warnings
 def test_sparse_transform():
     # Test that transform works on sparse data.  Issue #2124
-<<<<<<< HEAD
-    from scipy.sparse import csc_matrix
-=======
->>>>>>> cd12906c
 
     A = np.abs(random_state.randn(3, 2))
     A[A > 1.0] = 0
